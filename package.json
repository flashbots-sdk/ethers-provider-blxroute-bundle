{
  "name": "@flashbots/ethers-provider-bundle",
  "version": "0.5.0",
  "description": "",
  "main": "build/index.js",
  "types": "build/index.d.ts",
  "repository": {
    "type": "git",
    "url": "https://github.com/flashbots/ethers-provider-flashbots-bundle.git"
  },
  "scripts": {
    "demo": "npx ts-node --project tsconfig.json src/demo.ts",
    "build": "npx tsc",
    "clean": "rm -rf build/",
    "prepare": "npm run clean && npm run build",
    "lint": "npx eslint src"
  },
  "author": "",
  "license": "ISC",
  "devDependencies": {
    "@types/node": "^14.14.10",
    "@types/uuid": "^8.3.4",
    "@typescript-eslint/eslint-plugin": "^4.28.5",
    "@typescript-eslint/parser": "^4.28.5",
    "eslint": "^7.32.0",
    "eslint-config-prettier": "^8.3.0",
    "eslint-plugin-prettier": "^3.4.0",
    "ethers": "5.7.2",
    "prettier": "^2.2.1",
    "ts-node": "^10.9.1"
  },
  "peerDependencies": {
    "ethers": "^5.4.2"
  },
  "dependencies": {
<<<<<<< HEAD
    "typescript": "^4.1.2"
=======
    "ts-node": "^9.1.0",
    "typescript": "^4.1.2",
    "uuid": "^9.0.0"
>>>>>>> f0527d34
  }
}<|MERGE_RESOLUTION|>--- conflicted
+++ resolved
@@ -33,12 +33,7 @@
     "ethers": "^5.4.2"
   },
   "dependencies": {
-<<<<<<< HEAD
-    "typescript": "^4.1.2"
-=======
-    "ts-node": "^9.1.0",
     "typescript": "^4.1.2",
     "uuid": "^9.0.0"
->>>>>>> f0527d34
   }
 }